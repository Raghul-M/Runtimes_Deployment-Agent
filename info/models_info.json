{
  "granite-3.1-8b-instruct": {
    "model_name": "granite-3.1-8b-instruct",
    "image": "oci://registry.redhat.io/rhelai1/modelcar-granite-3-1-8b-instruct:1.5",
    "arguments": [],
    "model_size_gb": 15.24,
    "model_p_billion": 8.0,
    "quantization_bits": null,
    "required_vram_gb": 18,
    "supported_arch": "amd64"
<<<<<<< HEAD
=======
  },
  "whisper-large-v2-W4A16-G128": {
    "model_name": "whisper-large-v2-W4A16-G128",
    "image": "oci://registry.redhat.io/rhelai1/modelcar-whisper-large-v2-w4a16-g128:1.5",
    "arguments": [],
    "model_size_gb": 1.05,
    "model_p_billion": null,
    "quantization_bits": 4,
    "required_vram_gb": null,
    "supported_arch": "amd64"
  },
  "Llama-3.1-8B-Instruct": {
    "model_name": "Llama-3.1-8B-Instruct",
    "image": "oci://registry.redhat.io/rhelai1/modelcar-llama-3-1-8b-instruct:1.5",
    "arguments": [],
    "model_size_gb": 14.98,
    "model_p_billion": 8.0,
    "quantization_bits": null,
    "required_vram_gb": 18,
    "supported_arch": "amd64"
  },
  "Llama-3-3-70B-Instruct": {
    "model_name": "Llama-3-3-70B-Instruct",
    "image": "oci://registry.redhat.io/rhelai1/modelcar-llama-3-3-70b-instruct:1.5",
    "arguments": [],
    "model_size_gb": 131.44,
    "model_p_billion": 70.0,
    "quantization_bits": null,
    "required_vram_gb": 154,
    "supported_arch": "amd64"
>>>>>>> 3ca6902d
  }
}<|MERGE_RESOLUTION|>--- conflicted
+++ resolved
@@ -8,8 +8,6 @@
     "quantization_bits": null,
     "required_vram_gb": 18,
     "supported_arch": "amd64"
-<<<<<<< HEAD
-=======
   },
   "whisper-large-v2-W4A16-G128": {
     "model_name": "whisper-large-v2-W4A16-G128",
@@ -40,6 +38,5 @@
     "quantization_bits": null,
     "required_vram_gb": 154,
     "supported_arch": "amd64"
->>>>>>> 3ca6902d
   }
 }