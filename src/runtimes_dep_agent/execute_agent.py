"""Main entry point for exercising the supervisor agent with fallbacks."""

from __future__ import annotations

import os
import re
import sys
from pathlib import Path
from typing import Callable, Iterable
import argparse
from langgraph.errors import GraphRecursionError

from runtimes_dep_agent.agent.llm_agent import LLMAgent


DEFAULT_CONFIG_PATH = "config-yaml/sample_modelcar_config.yaml"

SCENARIO_REQUESTS: dict[str, list[tuple[str, str]]] = {
    "default": [
        (
            "Configuration",
            "Load the provided model-car configuration and summarise the model requirements as structured text.",
        ),
        (
            "Accelerator Compatibility",
            "Using the configuration context you just produced as guidance, validate accelerator availability and compatibility on the cluster. "
            "Call the accelerator specialist to confirm login status, GPU provider, and any gaps versus the model requirements.",
        ),
        (
            "Deployment Decision",
            "Using the cached configuration requirements and the GPU info captured on disk, call the decision specialist to compare VRAM needs "
            "against per-GPU memory and provide a clear GO/NO-GO recommendation.",
        ),
    ],
    "configuration": [
        (
            "Configuration",
            "Report the model-car requirements for the given configuration file.",
        ),
    ],
    "accelerator": [
        (
            "Accelerator Authentication",
            "Confirm whether I am authenticated to the OpenShift cluster.",
        ),
        (
            "Accelerator Validation",
            "Check cluster GPU availability, provider details, and accelerator compatibility recommendations.",
        ),
    ],
}


def _parse_args() -> argparse.Namespace:
    parser = argparse.ArgumentParser(
        description="Supervisor agent for model-car configuration analysis."
    )
    parser.add_argument(
        "--config",
        default=DEFAULT_CONFIG_PATH,
        help="Path to the model-car YAML configuration file.",
    )
    parser.add_argument(
<<<<<<< HEAD
        "--supported-accelerator-type",
        default="NVIDIA",
        help="Type of accelerator supported (e.g., NVIDIA, AMD).",
    )
    parser.add_argument(
        "--vllm-runtime-image",
        default="registry.redhat.io/rh-ai/llm-runtime-rhel9:vllm-0.5.3",
        help="Container image for the vLLM runtime.",
    )
    parser.add_argument(
        "--modelcar-image-name",
        default="quay.io/rh-ai/model-car-rhel9:vllm-0.5.3",
        help="Container image name for the model-car.",
=======
        "--handler",
        default="default",
        choices=sorted(SCENARIO_REQUESTS.keys()),
        help="Select which scenario handler to execute.",
>>>>>>> 0fd63a45
    )
    return parser.parse_args()


def run_requests(
    agent: LLMAgent,
    requests: Iterable[tuple],
) -> None: 
    """Run a series of requests through the agent with fallback handling.
    param: agent: The LLMAgent instance to use.
    param: requests: An iterable of tuples containing (label, prompt).
    """
    for label, prompt in requests:
        print(f"\n{label}")
        print("-" * len(label))
        try:
            result = agent.run_supervisor(prompt)
            output_text = agent.extract_final_text(result)
        except GraphRecursionError:
            output_text = ""

        print(output_text)

def main() -> None:
    args = _parse_args()
    
    # Check API key 
    api_key = os.environ.get("GEMINI_API_KEY")
    if not api_key:
        raise ValueError("GEMINI_API_KEY environment variable must be set")
    
    # Initialize agent and proceed
    agent = LLMAgent(
        api_key=api_key,
        bootstrap_config=args.config
    )
    handler = getattr(args, "handler", "default")
    scenario_requests = SCENARIO_REQUESTS.get(handler)
    if scenario_requests is None:
        available = ", ".join(sorted(SCENARIO_REQUESTS))
        raise ValueError(
            f"Unknown handler specified: {handler}. Available handlers: {available}"
        )

    run_requests(agent, scenario_requests)

if __name__ == "__main__":
    main()<|MERGE_RESOLUTION|>--- conflicted
+++ resolved
@@ -61,26 +61,10 @@
         help="Path to the model-car YAML configuration file.",
     )
     parser.add_argument(
-<<<<<<< HEAD
-        "--supported-accelerator-type",
-        default="NVIDIA",
-        help="Type of accelerator supported (e.g., NVIDIA, AMD).",
-    )
-    parser.add_argument(
-        "--vllm-runtime-image",
-        default="registry.redhat.io/rh-ai/llm-runtime-rhel9:vllm-0.5.3",
-        help="Container image for the vLLM runtime.",
-    )
-    parser.add_argument(
-        "--modelcar-image-name",
-        default="quay.io/rh-ai/model-car-rhel9:vllm-0.5.3",
-        help="Container image name for the model-car.",
-=======
         "--handler",
         default="default",
         choices=sorted(SCENARIO_REQUESTS.keys()),
         help="Select which scenario handler to execute.",
->>>>>>> 0fd63a45
     )
     return parser.parse_args()
 
