"""Main entry point for exercising the supervisor agent with fallbacks."""

from __future__ import annotations

import os
<<<<<<< HEAD
import re
import sys
from pathlib import Path
from typing import Callable, Iterable
=======
from typing import Iterable
>>>>>>> 70413cea
import argparse
from langgraph.errors import GraphRecursionError

from runtimes_dep_agent.agent.llm_agent import LLMAgent

# Add src to path for utils
src_path = Path(__file__).parent.parent.parent
if str(src_path) not in sys.path:
    sys.path.insert(0, str(src_path))
from utils import check_cluster_login


DEFAULT_CONFIG_PATH = "config-yaml/sample_modelcar_config.yaml"

SCENARIO_REQUESTS: dict[str, list[tuple[str, str]]] = {
    "default": [
        (
            "Configuration",
            "Load the provided model-car configuration and summarise the model requirements as structured text.",
        ),
        (
            "Accelerator Compatibility",
            "Using the configuration context you just produced as guidance, validate accelerator availability and compatibility on the cluster. "
            "Call the accelerator specialist to confirm login status, GPU provider, and any gaps versus the model requirements.",
        ),
    ],
    "configuration": [
        (
            "Configuration",
            "Report the model-car requirements for the given configuration file.",
        ),
    ],
    "accelerator": [
        (
            "Accelerator Authentication",
            "Confirm whether I am authenticated to the OpenShift cluster.",
        ),
        (
            "Accelerator Validation",
            "Check cluster GPU availability, provider details, and accelerator compatibility recommendations.",
        ),
    ],
}


def _parse_args() -> argparse.Namespace:
    parser = argparse.ArgumentParser(
        description="Supervisor agent for model-car configuration analysis."
    )
    parser.add_argument(
        "--config",
        default=DEFAULT_CONFIG_PATH,
        help="Path to the model-car YAML configuration file.",
    )
    parser.add_argument(
        "--handler",
        default="default",
        choices=sorted(SCENARIO_REQUESTS.keys()),
        help="Select which scenario handler to execute.",
    )
    return parser.parse_args()


def run_requests(
    agent: LLMAgent,
    requests: Iterable[tuple],
) -> None: 
    """Run a series of requests through the agent with fallback handling.
    param: agent: The LLMAgent instance to use.
    param: requests: An iterable of tuples containing (label, prompt).
    """
    for label, prompt in requests:
        print(f"\n{label}")
        print("-" * len(label))
        try:
            result = agent.run_supervisor(prompt)
            output_text = agent.extract_final_text(result)
        except GraphRecursionError:
            output_text = ""

        print(output_text)

def main() -> None:
    args = _parse_args()

    # Check cluster login 
    print("Checking cluster authentication...")
    login_status = check_cluster_login()
    
    if "failed" in login_status.lower() or "login" in login_status.lower():
        print(f" Error: {login_status}")
        print("Please login to your cluster first using: oc login")
        sys.exit(1)
    
    print(f" Successfully Logged : {login_status}")
    
    # Check API key 
    api_key = os.environ.get("GEMINI_API_KEY")
    if not api_key:
        raise ValueError("GEMINI_API_KEY environment variable must be set")
    
    # Initialize agent and proceed
    agent = LLMAgent(
        api_key=api_key,
        bootstrap_config=args.config
    )
    handler = getattr(args, "handler", "default")
    scenario_requests = SCENARIO_REQUESTS.get(handler)
    if scenario_requests is None:
        available = ", ".join(sorted(SCENARIO_REQUESTS))
        raise ValueError(
            f"Unknown handler specified: {handler}. Available handlers: {available}"
        )

    run_requests(agent, scenario_requests)

if __name__ == "__main__":
    main()<|MERGE_RESOLUTION|>--- conflicted
+++ resolved
@@ -3,14 +3,10 @@
 from __future__ import annotations
 
 import os
-<<<<<<< HEAD
 import re
 import sys
 from pathlib import Path
 from typing import Callable, Iterable
-=======
-from typing import Iterable
->>>>>>> 70413cea
 import argparse
 from langgraph.errors import GraphRecursionError
 
