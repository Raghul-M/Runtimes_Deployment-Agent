"""Supervisor orchestration that wires specialist agents together."""

from __future__ import annotations

from typing import Any, Dict, List
import logging
import subprocess

from langchain.agents import create_agent
from langchain_google_genai import ChatGoogleGenerativeAI

from .specialists import SpecialistSpec
from .specialists.config_specialist import build_config_specialist
<<<<<<< HEAD
from .specialists.qa_specialist import build_qa_specialist
=======
from .specialists.accelerator_specialist import build_accelerator_specialist
from .specialists.decision_specialist import build_decision_specialist
>>>>>>> 0fd63a45
from ..config.model_config import load_llm_model_config, get_model_requirements



logger = logging.getLogger(__name__)






class LLMAgent:
    """Builds a collection of specialists and exposes a supervisor entry point."""

    def __init__(self, 
                 api_key: str, 
                 model: str = "gemini-2.5-pro",
                 bootstrap_config: str | None = None,
                 bootstrap_clone_gh_repo: str = "https://github.com/opendatahub-io/opendatahub-tests/tree/main",
                 supported_accelerator_type: str = "NVIDIA",
                 vllm_runtime_image: str = "registry.redhat.io/rh-ai/llm-runtime-rhel9:vllm-0.5.3",
                 modelcar_image_name: str = "quay.io/rh-ai/model-car-rhel9:vllm-0.5.3",
                 ) -> None:
        
        self.supported_accelerator_type = supported_accelerator_type
        self.vllm_runtime_image = vllm_runtime_image
        self.modelcar_image_name = modelcar_image_name
    
        self.llm = ChatGoogleGenerativeAI(
            model=model,
            api_key=api_key,
            temperature=0,
        )

        self.precomputed_requirements = None
        if bootstrap_config:
            config = load_llm_model_config(bootstrap_config)
            self.precomputed_requirements = get_model_requirements(config)
        if bootstrap_clone_gh_repo:
            tarball_path = "/tmp/repo.tar.gz"
            subprocess.run(
                ["git", "clone", "--depth", "1", "--branch", "main", 
                 bootstrap_clone_gh_repo, "/tmp/repo"],
                check=True,
            )
            subprocess.run(
                ["tar", "-czf", tarball_path, "-C", "/tmp/repo", "."],
                check=True,
            )
            subprocess.run(
                ["uv", "pip", "install", tarball_path],
                check=True,
            )
            subprocess.run(
                ["rm", "-rf", "/tmp/repo"],
                check=True,
            )
            logger.info("Cloned GitHub repository to %s", tarball_path)

        self.specialists: List[SpecialistSpec] = self._initialise_specialists()
        self._supervisor = self._create_supervisor()

    # ------------------------------------------------------------------ #
    # Supervisor operations
    # ------------------------------------------------------------------ #
    def run_supervisor(
        self, user_input: str, recursion_limit: int = 15
    ) -> Dict[str, Any]:
        """Invoke the top-level supervisor on a natural language request."""
        return self._supervisor.invoke(
            {"messages": [{"role": "user", "content": user_input}]},
            config={"recursion_limit": recursion_limit},
        )

    def extract_final_text(self, result: Dict[str, Any]) -> str:
        """Extract the supervisor's final textual response."""
        return self._extract_final_text(result)

    # ------------------------------------------------------------------ #
    # Internal helpers
    # ------------------------------------------------------------------ #
    def _initialise_specialists(self) -> List[SpecialistSpec]:
        builders = [
<<<<<<< HEAD
            build_config_specialist(
                self.llm,
                self._extract_final_text,
                self.precomputed_requirements
            ),
            build_qa_specialist(
                self.llm,
                self.supported_accelerator_type,
                self.vllm_runtime_image,
                self.modelcar_image_name
            )
=======
            build_config_specialist,
            build_accelerator_specialist,
            build_decision_specialist,
>>>>>>> 0fd63a45
        ]
        return [
            builder(
                self.llm,
                self._extract_final_text,
                self.precomputed_requirements
            )
            for builder in builders
        ]

    def _create_supervisor(self):
        tools = [spec.tool for spec in self.specialists]
        prompt = (
<<<<<<< HEAD
            "You are an orchestration supervisor. Decide which specialist tool to call "
            "for each user request, execute it, and synthesise the response. "
            "Use the configuration specialist for YAML/model questions,"
            "image size information. Use the QA specialist for validation tests. "
            "Always return the tool output verbatim as the final "
            "assistant message; do not rewrite, summarise, or add commentary."
=======
            "You are an orchestration supervisor. Decide which specialist tool to call for each user request, "
            "execute it, and synthesise the response. Use the configuration specialist for YAML/model questions "
            "and VRAM estimates. Use the accelerator specialist for GPU availability, compatibility, and cluster "
            "validation. Use the decision specialist to compare the configuration requirements against the GPU "
            "details and issue the final deployment verdict. After gathering the necessary information, explicitly "
            "compare each model's VRAM requirement to the per-GPU memory exposed by the accelerator specialist "
            "(e.g., `model VRAM 18 GB vs GPU 80 GB`), state how many GPUs are needed, and deliver a clear GO/NO-GO "
            "recommendation referencing the tool outputs."
>>>>>>> 0fd63a45
        )
        return create_agent(
            self.llm,
            tools=tools,
            system_prompt=prompt,
        )

    @staticmethod
    def _extract_final_text(result: Dict[str, Any]) -> str:
        messages: List[Any] = result.get("messages", [])
        if not messages:
            for key in ("output", "output_text", "output_str"):
                text = result.get(key)
                if isinstance(text, str) and text.strip():
                    return text.strip()
            return ""

        final_message = messages[-1]
        content = getattr(final_message, "content", final_message)

        if isinstance(content, str):
            return content

        if isinstance(content, list):
            parts: List[str] = []
            for block in content:
                if isinstance(block, str):
                    parts.append(block)
                elif isinstance(block, dict) and block.get("type") == "text":
                    parts.append(block.get("text", ""))
            return "\n".join(part for part in parts if part).strip()

        return str(content)<|MERGE_RESOLUTION|>--- conflicted
+++ resolved
@@ -11,12 +11,9 @@
 
 from .specialists import SpecialistSpec
 from .specialists.config_specialist import build_config_specialist
-<<<<<<< HEAD
 from .specialists.qa_specialist import build_qa_specialist
-=======
 from .specialists.accelerator_specialist import build_accelerator_specialist
 from .specialists.decision_specialist import build_decision_specialist
->>>>>>> 0fd63a45
 from ..config.model_config import load_llm_model_config, get_model_requirements
 
 
@@ -100,23 +97,9 @@
     # ------------------------------------------------------------------ #
     def _initialise_specialists(self) -> List[SpecialistSpec]:
         builders = [
-<<<<<<< HEAD
-            build_config_specialist(
-                self.llm,
-                self._extract_final_text,
-                self.precomputed_requirements
-            ),
-            build_qa_specialist(
-                self.llm,
-                self.supported_accelerator_type,
-                self.vllm_runtime_image,
-                self.modelcar_image_name
-            )
-=======
             build_config_specialist,
             build_accelerator_specialist,
             build_decision_specialist,
->>>>>>> 0fd63a45
         ]
         return [
             builder(
@@ -130,14 +113,6 @@
     def _create_supervisor(self):
         tools = [spec.tool for spec in self.specialists]
         prompt = (
-<<<<<<< HEAD
-            "You are an orchestration supervisor. Decide which specialist tool to call "
-            "for each user request, execute it, and synthesise the response. "
-            "Use the configuration specialist for YAML/model questions,"
-            "image size information. Use the QA specialist for validation tests. "
-            "Always return the tool output verbatim as the final "
-            "assistant message; do not rewrite, summarise, or add commentary."
-=======
             "You are an orchestration supervisor. Decide which specialist tool to call for each user request, "
             "execute it, and synthesise the response. Use the configuration specialist for YAML/model questions "
             "and VRAM estimates. Use the accelerator specialist for GPU availability, compatibility, and cluster "
@@ -146,7 +121,6 @@
             "compare each model's VRAM requirement to the per-GPU memory exposed by the accelerator specialist "
             "(e.g., `model VRAM 18 GB vs GPU 80 GB`), state how many GPUs are needed, and deliver a clear GO/NO-GO "
             "recommendation referencing the tool outputs."
->>>>>>> 0fd63a45
         )
         return create_agent(
             self.llm,
